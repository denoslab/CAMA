# Copyright 2020 Flower Labs GmbH. All Rights Reserved.
#
# Licensed under the Apache License, Version 2.0 (the "License");
# you may not use this file except in compliance with the License.
# You may obtain a copy of the License at
#
#     http://www.apache.org/licenses/LICENSE-2.0
#
# Unless required by applicable law or agreed to in writing, software
# distributed under the License is distributed on an "AS IS" BASIS,
# WITHOUT WARRANTIES OR CONDITIONS OF ANY KIND, either express or implied.
# See the License for the specific language governing permissions and
# limitations under the License.
# ==============================================================================
"""Flower ClientManager."""


import random
import threading
from logging import INFO
from typing import Dict, List, Optional, Tuple
import copy
import numpy as np

import flwr as fl
import torch
from flwr.common.logger import log
from flwr.server.client_proxy import ClientProxy
from flwr.server.criterion import Criterion

from entities import PowerDomainApi, ClientLoadApi, Client
from datetime import datetime, timedelta
from scenarios import Scenario
from omegaconf import DictConfig

_DURATION = 5

class FedZeroCM(fl.server.ClientManager):
    def __init__(self, power_domain_api: PowerDomainApi, client_load_api: ClientLoadApi, scenario: Scenario, cfg: DictConfig) -> None:
        self.clients: Dict[str, ClientProxy] = {}
        self._cv = threading.Condition()
        self.power_domain_api = power_domain_api
        self.client_load_api = client_load_api
        self.scenario = scenario
        self.cfg = cfg
        self.excluded_clients = []
        self.rng = np.random.default_rng(seed= cfg.Scenario.seed)
        self.client_selection_history = {}
        self.cycle_start = None
        self.cycle_active_clients = set()
        self.cycle_participation_mean = 0

        # all_clients = self.client_load_api.get_clients()

        self.time_now = None
        # self.client_history = {client : {'weighted_p_c' : 0, } for client in all_clients}
        # self._clients_to_cid = clients_to_cid


    def __len__(self) -> int:
        """Return the number of available clients.

        Returns
        -------
        num_available : int
            The number of currently available clients.
        """
        return len(self.clients)

    def num_available(self) -> int:
        """Return the number of available clients.

        Returns
        -------
        num_available : int
            The number of currently available clients.
        """
        return len(self)

    def wait_for(self, num_clients: int, timeout: int = 86400) -> bool:
        """Wait until at least `num_clients` are available.

        Blocks until the requested number of clients is available or until a
        timeout is reached. Current timeout default: 1 day.

        Parameters
        ----------
        num_clients : int
            The number of clients to wait for.
        timeout : int
            The time in seconds to wait for, defaults to 86400 (24h).

        Returns
        -------
        success : bool
        """
        with self._cv:
            return self._cv.wait_for(
                lambda: len(self.clients) >= num_clients, timeout=timeout
            )

    def register(self, client: ClientProxy) -> bool:
        """Register Flower ClientProxy instance.

        Parameters
        ----------
        client : flwr.server.client_proxy.ClientProxy

        Returns
        -------
        success : bool
            Indicating if registration was successful. False if ClientProxy is
            already registered or can not be registered for any reason.
        """
        if client.cid in self.clients:
            return False

        self.clients[client.cid] = client
        with self._cv:
            self._cv.notify_all()

        return True

    def unregister(self, client: ClientProxy) -> None:
        """Unregister Flower ClientProxy instance.

        This method is idempotent.

        Parameters
        ----------
        client : flwr.server.client_proxy.ClientProxy
        """
        if client.cid in self.clients:
            del self.clients[client.cid]

            with self._cv:
                self._cv.notify_all()

    def all(self) -> Dict[str, ClientProxy]:
        """Return all available clients."""
        return self.clients


    def sample(
        self,
        num_clients: int,
        server_round: int,
        min_num_clients: Optional[int] = None,
        criterion: Optional[Criterion] = None,
    ) -> List[ClientProxy]:
        if min_num_clients is None:
            min_num_clients = num_clients

        if self.time_now is None:
            self.time_now = self.scenario.start_date

        TRANSITION_PERIOD_H = 12
        wallah = self.cycle_participation_mean
        if self.cycle_start is None:
            self.cycle_start = self.time_now
        elif self.cycle_start + timedelta(hours=24) <= self.time_now:
            self.cycle_start = self.time_now
            self.cycle_participation_mean = np.mean([c.participated_rounds for c in self.cycle_active_clients])
            self.cycle_active_clients = set()
            print(f"############################################################")
            print(f"### NEW CYCLE! MEAN: {self.cycle_participation_mean} ###")
            print(f"############################################################")
        elif self.cycle_start + timedelta(hours=24 - TRANSITION_PERIOD_H) <= self.time_now:
            current_mean = np.mean([c.participated_rounds for c in self.cycle_active_clients])
            factor = (self.time_now - (self.cycle_start + timedelta(hours=24 - TRANSITION_PERIOD_H))).seconds / 3600 / TRANSITION_PERIOD_H
            wallah = self.cycle_participation_mean + (current_mean - self.cycle_participation_mean) * factor
            print(f"Cycle mean: {self.cycle_participation_mean:.2f}, Current mean: {current_mean:.2f} factor: {factor}, result: {wallah} ###")


        clnts = _filterby_current_capacity_and_energy(self.power_domain_api, self.client_load_api, self.time_now, self.cfg)

        # myclients = sorted(clnts, key=_sort_key, reverse=True)
        self.cycle_active_clients.union(clnts)
        
        self._update_excluded_clients(clnts, server_round, wallah)

        clnts = [client for client in clnts if client not in self.excluded_clients]

        filtered_clients = _filterby_forecasted_capacity_and_energy(self.power_domain_api, self.client_load_api, clnts, self.time_now, self.cfg)
        
<<<<<<< HEAD
        self.time_now += timedelta(minutes=15)
=======
        self.time_now += timedelta(minutes=random.randint(10, 60))
>>>>>>> e0f3a72a
        
        for client, batches_to_compute in filtered_clients:
            client.record_usage(batches_to_compute, _batches_to_class(batches_to_compute))
            client.record_statistical_utility(server_round, 1000)

        cids_filtered_clients = self._clients_to_numpy_clients(filtered_clients)

        filtered_client_proxies = []
        for cpr, model_size in cids_filtered_clients:
            cpr.properties['model_rate'] = model_size
            filtered_client_proxies.append(cpr)
        
        selected_clients = filtered_client_proxies[:num_clients]
        if (len(selected_clients) >= self.cfg.Simulation.CLIENTS_PER_ROUND):
            selected_clients = selected_clients[:self.cfg.Simulation.CLIENTS_PER_ROUND]

        # Update selection history
        for client in selected_clients:
            if client.cid not in self.client_selection_history:
                self.client_selection_history[client.cid] = []
            self.client_selection_history[client.cid].append(server_round)

        # Print selection information
        print(f"\n--- Round {server_round} ---")
        print("Selected clients:")
        for client in selected_clients:
            selection_count = len(self.client_selection_history[client.cid])
            print(f"  - Client {client.cid}: selected {selection_count} times, rounds {self.client_selection_history[client.cid]}")

        print("\nExcluded clients:")
        for client_name in self.excluded_clients:
            print(f"  - Client {client_name}")

        print("\nSelection summary:")
        print(f"  Total clients available: {len(clnts)}")
        print(f"  Clients after forecasting: {len(filtered_clients)}")
        print(f"  Clients selected: {len(selected_clients)}")
        print(f"  Clients excluded: {len(self.excluded_clients)}")

        return selected_clients

    def _clients_to_numpy_clients(self, clients):
        cids = []
        for clnt, batches in clients:
            cids.append((self.clients[clnt.name], _batches_to_class(batches)))
        return cids
    

    def _update_excluded_clients(self, clients: List[Client], round_number, wallah: float) -> Tuple[List[Tuple[Client, float]]]:
        alpha = self.cfg.client_selection.alpha
        exclusion_factor = self.cfg.client_selection.exclusion_factor
        rng = np.random.default_rng(seed=self.cfg.Scenario.seed)

        # participants = [client for client in clients if client.name not in excluded_clients]
<<<<<<< HEAD
        participants = {client for client in clients if client.participated_in_last_round(round_number)}

        if not participants:
            return clients

        # Calculate utility threshold
        utility_threshold = np.quantile([client.statistical_utility() for client in participants], exclusion_factor)

        # Exclude clients below threshold
        newly_excluded = [client for client in participants if client.statistical_utility() <= utility_threshold]
=======
        print("Yemito ivalla rekkalu vachinattu")
        is_participated = [client.participated_in_last_round(round_number) for client in clients]
        # for client in clients:
        #     print(f'client name = {client.name}', client.participated_in_last_round(round_number))
        participants = {client for client in clients if client.participated_in_last_round(round_number)}

        

        if not participants:
            return clients
        
        print(f"| Participants: {len(participants)}")

        print("\n\n")
        print("Nippu Raaaaa")
        print(self.excluded_clients)

        # Calculate utility threshold
        utility_threshold = np.quantile([client.statistical_utility() for client in participants], exclusion_factor)
        print("Comeback Indian")
        print(f"| Utility threshold: {utility_threshold:.2f} (quantile {exclusion_factor})")

        # Exclude clients below threshold
        newly_excluded = [client for client in participants if client.statistical_utility() <= utility_threshold]
        print("\n\nHoyya Hoyya Neetho gadipay gadiya.....")
        print(len(participants))
        print(len(newly_excluded))
        print(newly_excluded)
        print("\n\n")
>>>>>>> e0f3a72a
        self.excluded_clients.extend(newly_excluded)

        print(f"| Excluded clients after add: {len(self.excluded_clients)}")
        for i, client in enumerate(self.excluded_clients):
            participated_rounds = client.participated_rounds - wallah
            if participated_rounds > 0:
                probability = min(alpha * 1 / participated_rounds, 1)
            else:
                probability = 1

            print(f"| #{i} {client.name}: {client.participated_rounds} part -> {probability:.0%} ...", end="")
            if rng.random() <= probability:
                print(" SUCCESS")
                if client in self.excluded_clients:
                    self.excluded_clients.remove(client)
            else:
                print("")
        print(f"| Excluded clients after remove: {len(self.excluded_clients)}")
        print("----------------------------------------------")
<<<<<<< HEAD

=======
        # create a txt file and append the excluded clients
        with open("filtered_clients.txt", "a") as f:
            f.write(f'current capacity Clients = {str(clients)}\n')
            f.write(f"Is_participated = {is_participated}\n")
            f.write(f"Participants in current round  = {participants}\n")
            f.write(f"number of excluded clients {len(self.excluded_clients)}\n")
            f.write(f"Excluded clients: {self.excluded_clients}\n")

        
>>>>>>> e0f3a72a
        # Filter clients based on updated exclusion list
        # updated_clients = [client for client in clients if client.name not in self.excluded_clients]

        # return updated_clients

def _filterby_current_capacity_and_energy(power_domain_api: PowerDomainApi,
                                          client_load_api: ClientLoadApi,
                                          now: datetime, cfg: DictConfig
                                          ) -> List[Client]:
    zones_with_energy = [zone for zone in power_domain_api.zones if power_domain_api.actual(now, zone, cfg) > 0.0]
    clients = [client for client in client_load_api.get_clients(zones_with_energy) if client_load_api.actual(now, client.name) > 0.0]
    print(f"There are {len(clients)} clients available across {len(zones_with_energy)} power domains.")
    return clients

def _filterby_forecasted_capacity_and_energy(power_domain_api: PowerDomainApi,
                                             client_load_api: ClientLoadApi,
                                             clients: List[Client],
                                             now: datetime, cfg: DictConfig) -> List[Tuple[Client, float]]:
    print("Manasa nuvvu unde chote cheppamma")
    print(clients)
    print("\n\n")
    filtered_clients: List[Tuple[Client, float]] = []
    to_print = []

    for client in clients:
        possible_batches = client_load_api.forecast(now, client_name=client.name, duration_in_timesteps=_DURATION, cfg=cfg)
        ree_powered_batches = power_domain_api.forecast(start_time=now, zone=client.zone, duration_in_timesteps=_DURATION, cfg=cfg) / client.energy_per_batch
        to_select, batches_if_selected = _has_more_resources_in_future(possible_batches, ree_powered_batches)
        if not to_select:
            filtered_clients.append((client, batches_if_selected))
<<<<<<< HEAD
    filtered_clients = sorted(filtered_clients, key=_sort_key, reverse=True)
=======
            to_print.append(client)
    filtered_clients = sorted(filtered_clients, key=_sort_key, reverse=True)

    # append the filtered clients to filtered_clients.txt file
    # with open("filtered_clients.txt", "a") as f:
    #     f.write(f"Round {now} - Filtered clients: {filtered_clients}\n")

    with open("filtered_clients.txt", "a") as f:
        f.write(f"clients after removing excluded clients {str(clients)}\n")
        f.write(f"filtered by forcasted clients {str(now)}  and num_of_clients = {len(filtered_clients)}\n")
        f.write(str(to_print))
        # f.write(f"\ntotal_max_batches = {to_print_total_max_batches}\n")
        f.write("\n\n")
    
>>>>>>> e0f3a72a
    return filtered_clients


# def _filterby_forecasted_capacity_and_energy(power_domain_api: PowerDomainApi,
    #                                          client_load_api: ClientLoadApi,
    #                                          clients: List[Client],
    #                                          now: datetime,
    #                                          cfg: DictConfig) -> List[Tuple[Client, float]]:
    #                                         #  d: int,
    #                                         #  min_epochs: float) -> List[Client]:
    
    # filtered_clients: List[Client] = []
    # to_print = []
    # to_print_total_max_batches = []
    # for client in clients:
    #     possible_batches = client_load_api.forecast(now, duration_in_timesteps=_DURATION, client_name=client.name, cfg=cfg)
    #     ree_powered_batches = power_domain_api.forecast(now, duration_in_timesteps=_DURATION, zone=client.zone, cfg = cfg) / client.energy_per_batch
    #     # Significantly faster than pandas
    #     total_max_batches = np.minimum(possible_batches.values, ree_powered_batches.values).sum()
    #     to_print_total_max_batches.append(total_max_batches)
    #     if total_max_batches >= client.batches_per_epoch * 1:
    #         filtered_clients.append((client, total_max_batches))
    #         to_print.append(client)
    


    # with open("filtered_clients.txt", "a") as f:
    #     f.write(f"clients after removing excluded clients {str(clients)}\n")
    #     f.write(f"filtered by forcasted clients {str(now)}  and num_of_clients = {len(filtered_clients)}\n")
    #     f.write(str(to_print))
    #     f.write(f"\ntotal_max_batches = {to_print_total_max_batches}\n")
    #     f.write("\n\n")

    # print("\n\nKhaansaar ka Salaaaaaar")
    # #open a txt file to append the filtered clients 
   

    # print(filtered_clients)
    # print("\n\n")
    # return filtered_clients



def _sort_key(client):
    # return client.batches_per_timestep * client.energy_per_batch
    return client[1]

def _has_more_resources_in_future(possible_batches, ree_powered_batches):
    total_max_batches = np.max(np.minimum(possible_batches.values, ree_powered_batches.values))
    batches_if_selected = min(possible_batches.to_list()[0], ree_powered_batches.to_list()[0])
    return (False, batches_if_selected) if (total_max_batches == batches_if_selected) else (True, 0)

def _batches_to_class(batches):
    # return 1
    if batches <= 10:
        return 0.0625
    elif batches <= 20:
        return 0.125
    elif batches <= 30:
        return 0.25
    elif batches <= 40:
        return 0.5
    else:
<<<<<<< HEAD
        return 1
=======
        return 1
>>>>>>> e0f3a72a
<|MERGE_RESOLUTION|>--- conflicted
+++ resolved
@@ -183,11 +183,7 @@
 
         filtered_clients = _filterby_forecasted_capacity_and_energy(self.power_domain_api, self.client_load_api, clnts, self.time_now, self.cfg)
         
-<<<<<<< HEAD
-        self.time_now += timedelta(minutes=15)
-=======
         self.time_now += timedelta(minutes=random.randint(10, 60))
->>>>>>> e0f3a72a
         
         for client, batches_to_compute in filtered_clients:
             client.record_usage(batches_to_compute, _batches_to_class(batches_to_compute))
@@ -242,18 +238,6 @@
         rng = np.random.default_rng(seed=self.cfg.Scenario.seed)
 
         # participants = [client for client in clients if client.name not in excluded_clients]
-<<<<<<< HEAD
-        participants = {client for client in clients if client.participated_in_last_round(round_number)}
-
-        if not participants:
-            return clients
-
-        # Calculate utility threshold
-        utility_threshold = np.quantile([client.statistical_utility() for client in participants], exclusion_factor)
-
-        # Exclude clients below threshold
-        newly_excluded = [client for client in participants if client.statistical_utility() <= utility_threshold]
-=======
         print("Yemito ivalla rekkalu vachinattu")
         is_participated = [client.participated_in_last_round(round_number) for client in clients]
         # for client in clients:
@@ -283,12 +267,11 @@
         print(len(newly_excluded))
         print(newly_excluded)
         print("\n\n")
->>>>>>> e0f3a72a
         self.excluded_clients.extend(newly_excluded)
 
         print(f"| Excluded clients after add: {len(self.excluded_clients)}")
         for i, client in enumerate(self.excluded_clients):
-            participated_rounds = client.participated_rounds - wallah
+            participated_rounds = client.weighted_participated_rounds - wallah
             if participated_rounds > 0:
                 probability = min(alpha * 1 / participated_rounds, 1)
             else:
@@ -303,9 +286,6 @@
                 print("")
         print(f"| Excluded clients after remove: {len(self.excluded_clients)}")
         print("----------------------------------------------")
-<<<<<<< HEAD
-
-=======
         # create a txt file and append the excluded clients
         with open("filtered_clients.txt", "a") as f:
             f.write(f'current capacity Clients = {str(clients)}\n')
@@ -315,7 +295,6 @@
             f.write(f"Excluded clients: {self.excluded_clients}\n")
 
         
->>>>>>> e0f3a72a
         # Filter clients based on updated exclusion list
         # updated_clients = [client for client in clients if client.name not in self.excluded_clients]
 
@@ -346,9 +325,6 @@
         to_select, batches_if_selected = _has_more_resources_in_future(possible_batches, ree_powered_batches)
         if not to_select:
             filtered_clients.append((client, batches_if_selected))
-<<<<<<< HEAD
-    filtered_clients = sorted(filtered_clients, key=_sort_key, reverse=True)
-=======
             to_print.append(client)
     filtered_clients = sorted(filtered_clients, key=_sort_key, reverse=True)
 
@@ -363,7 +339,6 @@
         # f.write(f"\ntotal_max_batches = {to_print_total_max_batches}\n")
         f.write("\n\n")
     
->>>>>>> e0f3a72a
     return filtered_clients
 
 
@@ -427,8 +402,4 @@
     elif batches <= 40:
         return 0.5
     else:
-<<<<<<< HEAD
-        return 1
-=======
-        return 1
->>>>>>> e0f3a72a
+        return 1