# Copyright 2020 Flower Labs GmbH. All Rights Reserved.
#
# Licensed under the Apache License, Version 2.0 (the "License");
# you may not use this file except in compliance with the License.
# You may obtain a copy of the License at
#
#     http://www.apache.org/licenses/LICENSE-2.0
#
# Unless required by applicable law or agreed to in writing, software
# distributed under the License is distributed on an "AS IS" BASIS,
# WITHOUT WARRANTIES OR CONDITIONS OF ANY KIND, either express or implied.
# See the License for the specific language governing permissions and
# limitations under the License.
# ==============================================================================
"""Flower ClientManager."""


import random
import threading
from logging import INFO
from typing import Dict, List, Optional
import copy

import flwr as fl
import torch
from flwr.common.logger import log
from flwr.server.client_proxy import ClientProxy
from flwr.server.criterion import Criterion

from entities import PowerDomainApi, ClientLoadApi, Client
from datetime import datetime, timedelta
from scenarios import Scenario
from omegaconf import DictConfig

import numpy as np

# Change cheyya rareiiii
_DURATION = 5

class FedZeroCM(fl.server.ClientManager):
    """Provides a pool of available clients."""

    def __init__(self, power_domain_api : PowerDomainApi, client_load_api : ClientLoadApi, scenario: Scenario, cfg: DictConfig)-> None:
        self.clients: Dict[str, ClientProxy] = {}
        self._cv = threading.Condition()
        self.power_domain_api = power_domain_api
        self.client_load_api = client_load_api
        self.scenario = scenario
        self.cfg = cfg
        self.excluded_clients = []
        # self._clients_to_cid = clients_to_cid


    def __len__(self) -> int:
        """Return the number of available clients.

        Returns
        -------
        num_available : int
            The number of currently available clients.
        """
        return len(self.clients)

    def num_available(self) -> int:
        """Return the number of available clients.

        Returns
        -------
        num_available : int
            The number of currently available clients.
        """
        return len(self)

    def wait_for(self, num_clients: int, timeout: int = 86400) -> bool:
        """Wait until at least `num_clients` are available.

        Blocks until the requested number of clients is available or until a
        timeout is reached. Current timeout default: 1 day.

        Parameters
        ----------
        num_clients : int
            The number of clients to wait for.
        timeout : int
            The time in seconds to wait for, defaults to 86400 (24h).

        Returns
        -------
        success : bool
        """
        with self._cv:
            return self._cv.wait_for(
                lambda: len(self.clients) >= num_clients, timeout=timeout
            )

    def register(self, client: ClientProxy) -> bool:
        """Register Flower ClientProxy instance.

        Parameters
        ----------
        client : flwr.server.client_proxy.ClientProxy

        Returns
        -------
        success : bool
            Indicating if registration was successful. False if ClientProxy is
            already registered or can not be registered for any reason.
        """
        if client.cid in self.clients:
            return False

        self.clients[client.cid] = client
        with self._cv:
            self._cv.notify_all()

        return True

    def unregister(self, client: ClientProxy) -> None:
        """Unregister Flower ClientProxy instance.

        This method is idempotent.

        Parameters
        ----------
        client : flwr.server.client_proxy.ClientProxy
        """
        if client.cid in self.clients:
            del self.clients[client.cid]

            with self._cv:
                self._cv.notify_all()

    def all(self) -> Dict[str, ClientProxy]:
        """Return all available clients."""
        return self.clients

    def sample(
        self,
        num_clients: int,
        server_round: int,
        min_num_clients: Optional[int] = None,
        criterion: Optional[Criterion] = None,
    ) -> List[ClientProxy]:
        """Sample a number of Flower ClientProxy instances."""
        # Block until at least num_clients are connected.
        if min_num_clients is None:
            min_num_clients = num_clients


        time_now = timedelta(minutes = server_round * 5) + self.scenario.start_date
        clnts = _filterby_current_capacity_and_energy(self.power_domain_api, self.client_load_api, time_now, self.cfg)

        # Shall change the sort function accordingly
        myclients = sorted(clnts, key = _sort_key, reverse = True)

        filtered_clients = _filterby_forecasted_capacity_and_energy(self.power_domain_api, self.client_load_api, myclients, time_now, self.cfg)
        filtered_clients = _update_excluded_clients(filtered_clients, self.excluded_clients, self.cfg)
        self.excluded_clients = copy.deep_copy(filtered_clients)
        cids_filtered_clients = self._clients_to_numpy_clients(filtered_clients)


        filtered_client_proxies = []
        for cpr, model_size in cids_filtered_clients:
            cpr.properties['model_rate'] = model_size
            filtered_client_proxies.append(cpr)
        
        return filtered_client_proxies[:10]


    def _clients_to_numpy_clients(self, clients):
<<<<<<< HEAD
        # print("Gemini Ganesan client manager clients to numpy clients")
        # print('length = ', len(self.clients))
=======

>>>>>>> e54c1e13
        cids = []
        for clnt, batches in clients:
            cids.append((self.clients[clnt.name], _batches_to_class(batches)))
        return cids




def _filterby_current_capacity_and_energy(power_domain_api: PowerDomainApi,
                                          client_load_api: ClientLoadApi,
                                          now : datetime, cfg:DictConfig
                                          ) -> List[Client]:
    zones_with_energy = [zone for zone in power_domain_api.zones if power_domain_api.actual(now, zone, cfg) > 0.0]
    clients = [client for client in client_load_api.get_clients(zones_with_energy) if client_load_api.actual(now, client.name) > 0.0]
    print(f"There are {len(clients)} clients available across {len(zones_with_energy)} power domains.")
    return clients


def _filterby_forecasted_capacity_and_energy(power_domain_api: PowerDomainApi,
                                             client_load_api: ClientLoadApi,
                                             clients: List[Client],
                                             now: datetime, cfg:DictConfig) -> List[Client]:
    filtered_clients: List[Client] = []
    for client in clients:
<<<<<<< HEAD
        # print('error ikkada ?')
        possible_batches = client_load_api.forecast(now, client_name=client.name, duration_in_timesteps=_DURATION, cfg=cfg)
        # print('possible batches')
        # print(possible_batches.to_list())

        # print('leka pothe ikkada? ')
        ree_powered_batches = power_domain_api.forecast(start_time=now, zone=client.zone, duration_in_timesteps=_DURATION, cfg=cfg) / client.energy_per_batch
        # print('ree_powered_batches')
        # print(ree_powered_batches.to_list())
        # # Significantly faster than pandas
=======
        possible_batches = client_load_api.forecast(now, client_name=client.name, duration_in_timesteps=_DURATION, cfg=cfg)

        ree_powered_batches = power_domain_api.forecast(start_time=now, zone=client.zone, duration_in_timesteps=_DURATION, cfg=cfg) / client.energy_per_batch

>>>>>>> e54c1e13
        to_select, batches_if_selected = _has_more_resources_in_future(possible_batches, ree_powered_batches)
        if to_select:
            print('not adding')
        else:
<<<<<<< HEAD
            # print('adding')
            filtered_clients.append((client, batches_if_selected))
        print('\n\n')
        # if total_max_batches >= client.batches_per_epoch(cfg) * min_epochs:
        #     filtered_clients.append(client)
    # print(len(filtered_clients))
    # print(filtered_clients)
=======
            filtered_clients.append((client, batches_if_selected))
    print("clients untayi ra Chariiiii")
    print(filtered_clients[:10])
>>>>>>> e54c1e13

    return filtered_clients


def _sort_key(client):
    return client.batches_per_timestep * client.energy_per_batch


def _has_more_resources_in_future(possible_batches, ree_powered_batches):
    # print('minimum ')
    total_max_batches = np.max(np.minimum(possible_batches.values, ree_powered_batches.values))
    
    batches_if_selected = min(possible_batches.to_list()[0], ree_powered_batches.to_list()[0])
<<<<<<< HEAD
    # print('total max batches')
    # print(total_max_batches)
    return (False,batches_if_selected) if (total_max_batches == batches_if_selected) else (True, 0)

def _batches_to_class(batches):
    # categorise the batches into classes based on number of batches
    #print all the batches
    # print('batches')
=======

    return (False,batches_if_selected) if (total_max_batches == batches_if_selected) else (True, 0)

def _batches_to_class(batches):

>>>>>>> e54c1e13
    print(batches)
    if batches <= 10:
        return 0.0625
    elif batches <= 20:
        return 0.125
    elif batches <= 30:
        return 0.25
    elif batches <= 40:
        return 0.5
    else:
        return 1



def _update_excluded_clients(clients, excluded_clients, cfg):
    updated_clients = []
    for client in clients:
        if client not in excluded_clients:
            updated_clients.append(client)
    return updated_clients



    <|MERGE_RESOLUTION|>--- conflicted
+++ resolved
@@ -168,12 +168,7 @@
 
 
     def _clients_to_numpy_clients(self, clients):
-<<<<<<< HEAD
-        # print("Gemini Ganesan client manager clients to numpy clients")
-        # print('length = ', len(self.clients))
-=======
-
->>>>>>> e54c1e13
+
         cids = []
         for clnt, batches in clients:
             cids.append((self.clients[clnt.name], _batches_to_class(batches)))
@@ -198,40 +193,17 @@
                                              now: datetime, cfg:DictConfig) -> List[Client]:
     filtered_clients: List[Client] = []
     for client in clients:
-<<<<<<< HEAD
-        # print('error ikkada ?')
         possible_batches = client_load_api.forecast(now, client_name=client.name, duration_in_timesteps=_DURATION, cfg=cfg)
-        # print('possible batches')
-        # print(possible_batches.to_list())
-
-        # print('leka pothe ikkada? ')
+
         ree_powered_batches = power_domain_api.forecast(start_time=now, zone=client.zone, duration_in_timesteps=_DURATION, cfg=cfg) / client.energy_per_batch
-        # print('ree_powered_batches')
-        # print(ree_powered_batches.to_list())
-        # # Significantly faster than pandas
-=======
-        possible_batches = client_load_api.forecast(now, client_name=client.name, duration_in_timesteps=_DURATION, cfg=cfg)
-
-        ree_powered_batches = power_domain_api.forecast(start_time=now, zone=client.zone, duration_in_timesteps=_DURATION, cfg=cfg) / client.energy_per_batch
-
->>>>>>> e54c1e13
+
         to_select, batches_if_selected = _has_more_resources_in_future(possible_batches, ree_powered_batches)
         if to_select:
             print('not adding')
         else:
-<<<<<<< HEAD
-            # print('adding')
-            filtered_clients.append((client, batches_if_selected))
-        print('\n\n')
-        # if total_max_batches >= client.batches_per_epoch(cfg) * min_epochs:
-        #     filtered_clients.append(client)
-    # print(len(filtered_clients))
-    # print(filtered_clients)
-=======
             filtered_clients.append((client, batches_if_selected))
     print("clients untayi ra Chariiiii")
     print(filtered_clients[:10])
->>>>>>> e54c1e13
 
     return filtered_clients
 
@@ -245,22 +217,11 @@
     total_max_batches = np.max(np.minimum(possible_batches.values, ree_powered_batches.values))
     
     batches_if_selected = min(possible_batches.to_list()[0], ree_powered_batches.to_list()[0])
-<<<<<<< HEAD
-    # print('total max batches')
-    # print(total_max_batches)
+
     return (False,batches_if_selected) if (total_max_batches == batches_if_selected) else (True, 0)
 
 def _batches_to_class(batches):
-    # categorise the batches into classes based on number of batches
-    #print all the batches
-    # print('batches')
-=======
-
-    return (False,batches_if_selected) if (total_max_batches == batches_if_selected) else (True, 0)
-
-def _batches_to_class(batches):
-
->>>>>>> e54c1e13
+
     print(batches)
     if batches <= 10:
         return 0.0625
