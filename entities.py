import math
from datetime import datetime, timedelta
from typing import Dict, Optional, List, Union

import pandas as pd
from vessim.signal import HistoricalSignal
from omegaconf import DictConfig



class Client:
    def __init__(self, name: str, zone: str, batches_per_timestep: float, energy_per_batch: float):
        self.name = name
        self.zone = zone
        self.batches_per_timestep = batches_per_timestep
        self.energy_per_batch = energy_per_batch # Ws

        self.participated_rounds = 0
        self.participated_batches = 0
        self.num_samples = 0.0
        self._statistical_utilities: Dict = {}

    # @property
    # def batches_per_epoch(self) -> int:
    #     return math.ceil(self.num_samples / BATCH_SIZE)

    def __repr__(self):
        return f"Client({self.name})"

    def __lt__(self, other):  # Sortable as we use instances of this class for DataFrame indexing
        return self.name < other.name 

    def record_usage(self, computed_batches: int) -> None:
        if computed_batches > 0:
            self.participated_rounds += 1
            self.participated_batches += computed_batches

    def record_statistical_utility(self, server_round: int, utility: float) -> None:
        self._statistical_utilities[server_round] = utility

    def statistical_utility(self) -> float:
        if len(self._statistical_utilities) == 0:
            return (self.num_samples)  # by convention (copied from the original Oort code)
        return list(self._statistical_utilities.values())[-1]

    def participated_in_last_round(self, round_number) -> bool:
        try:
            return list(self._statistical_utilities.keys())[-1] == round_number - 1
        except IndexError:
            return False


class ClientLoadApi:
    def __init__(self, clients: List[Client], signal: HistoricalSignal, unconstrained: Union[bool, List[str]] = False):
        self.signal = signal
        self._clients = {c.name: c for c in clients}
        if isinstance(unconstrained, list):
            self._unconstrained = [client.name for client in clients if client.zone in unconstrained]
        elif unconstrained:
            self._unconstrained = [client.name for client in clients]
        else:
            self._unconstrained = []
        self.signal = signal

    def get_clients(self, zones: Optional[List[str]] = None) -> List[Client]:
        """Returs the names of clients present in one of the zones as list."""
        if zones is None:
            return list(self._clients.values())
        return [client for client in self._clients.values() if client.zone in zones]

    def actual(self, dt: datetime, client_name: str,) -> float:
        """Returns the actual amount of batches than can be computed during the next timestep."""
        if client_name in self._unconstrained:
            return self._clients[client_name].batches_per_timestep
        return (1 - self.signal.at(dt, column=client_name)) * self._clients[client_name].batches_per_timestep

    def forecast(self, now: datetime, duration_in_timesteps: int, client_name: str, cfg: DictConfig) -> pd.Series:
        """Returns the forecasted amount of batches than can be computed during the next timesteps."""
        forecast = (1 - self.signal.forecast(now, now + timedelta(minutes=cfg.Simulation['TIMESTEP_IN_MIN'] * duration_in_timesteps),
                                     column=client_name, frequency=f"{cfg.Simulation['TIMESTEP_IN_MIN']}T",
                                     resample_method="bfill")) * self._clients[client_name].batches_per_timestep
        if client_name in self._unconstrained:
            forecast[:] = self._clients[client_name].batches_per_timestep
        return forecast


class PowerDomainApi:
    def __init__(self, signal: HistoricalSignal, unconstrained: Union[bool, List[str]] = False):
        self.signal = signal
        if isinstance(unconstrained, list):
            self._unconstrained = unconstrained
        elif unconstrained:
            self._unconstrained = self.zones
        else:
            self._unconstrained = []

    @property
    def zones(self) -> List[str]:
        return self.signal.columns()

    def actual(self, dt: datetime, zone: str, cfg: DictConfig) -> float:
        """Returns the actual Ws available during the next timestep."""
        if zone in self._unconstrained:
            return 1000000000000.0
        return self.signal.at(dt, column=zone) * 60 * cfg.Simulation['TIMESTEP_IN_MIN']
    
    def forecast(self, start_time: datetime, duration_in_timesteps: int, zone: str, cfg: DictConfig) -> pd.Series:
        """Returns the forecasted Ws available during the next timesteps."""
        forecast = self.signal.forecast(start_time, start_time + timedelta(minutes=cfg.Simulation['TIMESTEP_IN_MIN'] * duration_in_timesteps),
                column=zone, frequency=f"{cfg.Simulation['TIMESTEP_IN_MIN']}T", resample_method="bfill")
        
<<<<<<< HEAD
        # print('error paina aithe kadu')
=======
>>>>>>> e54c1e13
        forecast = ( forecast * 60 * cfg.Simulation['TIMESTEP_IN_MIN'])
        if zone in self._unconstrained:
            forecast[:] = 1000000000000.0
        return forecast<|MERGE_RESOLUTION|>--- conflicted
+++ resolved
@@ -109,10 +109,6 @@
         forecast = self.signal.forecast(start_time, start_time + timedelta(minutes=cfg.Simulation['TIMESTEP_IN_MIN'] * duration_in_timesteps),
                 column=zone, frequency=f"{cfg.Simulation['TIMESTEP_IN_MIN']}T", resample_method="bfill")
         
-<<<<<<< HEAD
-        # print('error paina aithe kadu')
-=======
->>>>>>> e54c1e13
         forecast = ( forecast * 60 * cfg.Simulation['TIMESTEP_IN_MIN'])
         if zone in self._unconstrained:
             forecast[:] = 1000000000000.0
