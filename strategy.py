--- conflicted
+++ resolved
@@ -182,14 +182,9 @@
         final_list_of_clients = []
         for client in clients:
             print(client.properties)
-<<<<<<< HEAD
-            # fit_ins = adapted_model_parameters(client, parameters)
-            final_list_of_clients.append((client, fit_ins))
-=======
             client_parameters = copy_gp_to_lp(parameters, self.client_to_param_index[client.properties['model_rate']])
             # fit_ins = adapted_model_parameters(client, parameters)
             final_list_of_clients.append((client, FitIns(client_parameters, config)))
->>>>>>> b519dfe4
         # Return client/config pairs
         # return [(client, fit_ins) for client in clients]
         return final_list_of_clients
