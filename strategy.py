"""Federated Averaging (FedAvg) [McMahan et al., 2016] strategy.

Paper: arxiv.org/abs/1602.05629
"""


from logging import WARNING
from typing import Callable, Dict, List, Optional, Tuple, Union
from models import copy_gp_to_lp
import numpy as np
import copy
import torch

from flwr.common import (
    EvaluateIns,
    EvaluateRes,
    FitIns,
    FitRes,
    MetricsAggregationFn,
    NDArrays,
    Parameters,
    Scalar,
    ndarrays_to_parameters,
    parameters_to_ndarrays,
)
from flwr.common.logger import log
from flwr.server.client_manager import ClientManager
from flwr.server.client_proxy import ClientProxy

from flwr.server.strategy.aggregate import aggregate, weighted_loss_avg
from flwr.server.strategy import Strategy

from models import get_state_dict_from_param


WARNING_MIN_AVAILABLE_CLIENTS_TOO_LOW = """
Setting `min_available_clients` lower than `min_fit_clients` or
`min_evaluate_clients` can cause the server to fail when there are too few clients
connected to the server. `min_available_clients` must be set to a value larger
than or equal to the values of `min_fit_clients` and `min_evaluate_clients`.
"""


# pylint: disable=line-too-long
class FedZero(Strategy):
    """Federated Averaging strategy.

    Implementation based on https://arxiv.org/abs/1602.05629

    Parameters
    ----------
    fraction_fit : float, optional
        Fraction of clients used during training. In case `min_fit_clients`
        is larger than `fraction_fit * available_clients`, `min_fit_clients`
        will still be sampled. Defaults to 1.0.
    fraction_evaluate : float, optional
        Fraction of clients used during validation. In case `min_evaluate_clients`
        is larger than `fraction_evaluate * available_clients`,
        `min_evaluate_clients` will still be sampled. Defaults to 1.0.
    min_fit_clients : int, optional
        Minimum number of clients used during training. Defaults to 2.
    min_evaluate_clients : int, optional
        Minimum number of clients used during validation. Defaults to 2.
    min_available_clients : int, optional
        Minimum number of total clients in the system. Defaults to 2.
    evaluate_fn : Optional[Callable[[int, NDArrays, Dict[str, Scalar]],Optional[Tuple[float, Dict[str, Scalar]]]]]
        Optional function used for validation. Defaults to None.
    on_fit_config_fn : Callable[[int], Dict[str, Scalar]], optional
        Function used to configure training. Defaults to None.
    on_evaluate_config_fn : Callable[[int], Dict[str, Scalar]], optional
        Function used to configure validation. Defaults to None.
    accept_failures : bool, optional
        Whether or not accept rounds containing failures. Defaults to True.
    initial_parameters : Parameters, optional
        Initial global model parameters.
    fit_metrics_aggregation_fn : Optional[MetricsAggregationFn]
        Metrics aggregation function, optional.
    evaluate_metrics_aggregation_fn : Optional[MetricsAggregationFn]
        Metrics aggregation function, optional.
    inplace : bool (default: True)
        Enable (True) or disable (False) in-place aggregation of model updates.
    """

    # pylint: disable=too-many-arguments,too-many-instance-attributes, line-too-long
    def __init__(
        self,
        *,
        client_to_param_index,
        model,
        fraction_fit: float = 1.0,
        fraction_evaluate: float = 1.0,
        min_fit_clients: int = 2,
        min_evaluate_clients: int = 2,
        min_available_clients: int = 2,
        evaluate_fn: Optional[
            Callable[
                [int, NDArrays, Dict[str, Scalar]],
                Optional[Tuple[float, Dict[str, Scalar]]],
            ]
        ] = None,
        on_fit_config_fn: Optional[Callable[[int], Dict[str, Scalar]]] = None,
        on_evaluate_config_fn: Optional[Callable[[int], Dict[str, Scalar]]] = None,
        accept_failures: bool = True,
        initial_parameters: Optional[Parameters] = None,
        fit_metrics_aggregation_fn: Optional[MetricsAggregationFn] = None,
        evaluate_metrics_aggregation_fn: Optional[MetricsAggregationFn] = None,
        inplace: bool = True,
    ) -> None:
        super().__init__()

        if (
            min_fit_clients > min_available_clients
            or min_evaluate_clients > min_available_clients
        ):
            log(WARNING, WARNING_MIN_AVAILABLE_CLIENTS_TOO_LOW)

        self.client_to_param_index = client_to_param_index
        self.model = model

        self.fraction_fit = fraction_fit
        self.fraction_evaluate = fraction_evaluate
        self.min_fit_clients = min_fit_clients
        self.min_evaluate_clients = min_evaluate_clients
        self.min_available_clients = min_available_clients
        self.evaluate_fn = evaluate_fn
        self.on_fit_config_fn = on_fit_config_fn
        self.on_evaluate_config_fn = on_evaluate_config_fn
        self.accept_failures = accept_failures
        self.initial_parameters = initial_parameters
        self.fit_metrics_aggregation_fn = fit_metrics_aggregation_fn
        self.evaluate_metrics_aggregation_fn = evaluate_metrics_aggregation_fn
        self.inplace = inplace

        self.prev_utility = []

    def __repr__(self) -> str:
        """Compute a string representation of the strategy."""
        rep = f"FedAvg(accept_failures={self.accept_failures})"
        return rep

    def num_fit_clients(self, num_available_clients: int) -> Tuple[int, int]:
        """Return the sample size and the required number of available clients."""
        num_clients = int(num_available_clients * self.fraction_fit)
        return max(num_clients, self.min_fit_clients), self.min_available_clients

    def num_evaluation_clients(self, num_available_clients: int) -> Tuple[int, int]:
        """Use a fraction of available clients for evaluation."""
        num_clients = int(num_available_clients * self.fraction_evaluate)
        return max(num_clients, self.min_evaluate_clients), self.min_available_clients

    def initialize_parameters(
        self, client_manager: ClientManager
    ) -> Optional[Parameters]:
        """Initialize global model parameters."""
        initial_parameters = self.initial_parameters
        self.initial_parameters = None  # Don't keep initial parameters in memory
        return initial_parameters

    def evaluate(
        self, server_round: int, parameters: Parameters
    ) -> Optional[Tuple[float, Dict[str, Scalar]]]:
        """Evaluate model parameters using an evaluation function."""
        if self.evaluate_fn is None:
            # No evaluation function provided
            return None
        parameters_ndarrays = parameters_to_ndarrays(parameters)
        eval_res = self.evaluate_fn(server_round, parameters_ndarrays, {})
        if eval_res is None:
            return None
        loss, metrics = eval_res
        return loss, metrics

    def configure_fit(
        self, server_round: int, parameters: Parameters, client_manager: ClientManager
    ) -> List[Tuple[ClientProxy, FitIns]]:
        """Configure the next round of training."""
        config = {}
        if self.on_fit_config_fn is not None:
            # Custom fit config function provided
            config = self.on_fit_config_fn(server_round)
        # fit_ins = FitIns(parameters, config)

        # Sample clients
        sample_size, min_num_clients = self.num_fit_clients(
            client_manager.num_available()
        )
        clients = client_manager.sample(
            num_clients=sample_size, min_num_clients=min_num_clients, server_round=server_round, prev_rnd_clnts_stat_util = self.prev_utility
        )

        global_param_with_sd = get_state_dict_from_param(self.model, parameters)

        final_list_of_clients = []
        for client in clients:
            print(client.properties)
            client_parameters = copy_gp_to_lp(global_param_with_sd, self.client_to_param_index[client.properties['model_rate']])
            # fit_ins = adapted_model_parameters(client, parameters)
            local_param_fitres = [v.cpu() for v in client_parameters.values()]
            final_list_of_clients.append((client, FitIns(ndarrays_to_parameters(local_param_fitres), client.properties)))
        # Return client/config pairs
        # return [(client, fit_ins) for client in clients]
        print("completed configure fit")
        return final_list_of_clients

    def configure_evaluate(
        self, server_round: int, parameters: Parameters, client_manager: ClientManager
    ) -> List[Tuple[ClientProxy, EvaluateIns]]:
        """Configure the next round of evaluation."""
        # Do not configure federated evaluation if fraction eval is 0.
        if self.fraction_evaluate == 0.0:
            return []

        # Parameters and config
        config = {}
        if self.on_evaluate_config_fn is not None:
            # Custom evaluation config function provided
            config = self.on_evaluate_config_fn(server_round)
        evaluate_ins = EvaluateIns(parameters, config)

        # Sample clients
        sample_size, min_num_clients = self.num_evaluation_clients(
            client_manager.num_available()
        )
        clients = client_manager.sample(
            num_clients=sample_size, min_num_clients=min_num_clients,
        )
        # here we need to define the classes it belongs to and its properties accordingly
        # write a loop (for every client selected get its capacity and return the adapted model)
        # Return client/config pairs

        return [(client, evaluate_ins) for client in clients]

    def aggregate_fit(
<<<<<<< HEAD
            self,
            server_round: int,
            results: List[Tuple[ClientProxy, FitRes]],
            failures: List[Union[Tuple[ClientProxy, FitRes], BaseException]],
        ) -> Tuple[Optional[Parameters], Dict[str, Scalar]]:
            """Aggregate fit results using weighted average."""
            print(f'In Aggregate Tiger Nageswara rao and number of client proxys = {len(results)}')

            def aggregate_layer(layer_updates, num_examples, label_split = None):
                
                if all(l.shape == () for l in layer_updates):
                    return np.array(float(np.sum(layer_updates)) / np.sum(num_examples))
                
                max_ch = np.max([np.shape(l) for l in layer_updates], axis=0)
                layer_agg = np.zeros(max_ch)
                count_layer = np.zeros(max_ch)  # to average by num of models that size
                for i, l in enumerate(layer_updates):
                    local_ch = np.shape(l)
                    pad_shape = [(0, a) for a in (max_ch - local_ch)]
                    l_padded = np.pad(l, pad_shape, constant_values=0.0)
                    ones_of_shape = np.full(local_ch, num_examples[i])
                    
                    if label_split != None:
                        
                        temp_l_padded = np.zeros(l_padded.shape)
                        temp_l_padded[label_split[i]] = l_padded[label_split[i]]
                        l_padded = temp_l_padded

                        temp_this_layer_count = np.zeros(ones_of_shape.shape)
                        temp_this_layer_count[label_split[i]] = ones_of_shape[label_split[i]]
                        ones_of_shape = temp_this_layer_count

                    ones_pad = np.pad(ones_of_shape, pad_shape, constant_values=0.0)
                    count_layer = np.add(count_layer, ones_pad)
                    layer_agg = np.add(layer_agg, l_padded)
                if np.any(count_layer == 0.0):
                    print(count_layer)
                    count_layer = np.where(count_layer == 0, 1, count_layer)
                    # raise ValueError("Diving with 0")
                layer_agg = layer_agg / count_layer
                return layer_agg

            self.prev_utility = [(cp.cid, fit_res.metrics['statistical_utility']) for cp, fit_res in results]
            # Create a list of weights, each multiplied by the related number of examples
            weighted_weights = [
                [layer * fit_res.num_examples for layer in parameters_to_ndarrays(fit_res.parameters)] for _ , fit_res in results
            ]

            global_values = []
            for v in self.model.state_dict().values():
                global_values.append(copy.deepcopy(v))
=======
        self,
        server_round: int,
        results: List[Tuple[ClientProxy, FitRes]],
        failures: List[Union[Tuple[ClientProxy, FitRes], BaseException]],
    ) -> Tuple[Optional[Parameters], Dict[str, Scalar]]:
        """Aggregate fit results using weighted average."""
        print(f'In Aggregate Tiger Nageswara rao and number of client proxys = {len(results)}')

        def aggregate_layer(layer_updates, num_examples, label_split = None):
            
            if all(l.shape == () for l in layer_updates):
                return np.array(float(np.sum(layer_updates)) / np.sum(num_examples))
            
            max_ch = np.max([np.shape(l) for l in layer_updates], axis=0)
            layer_agg = np.zeros(max_ch)
            count_layer = np.zeros(max_ch)  # to average by num of models that size
            for i, l in enumerate(layer_updates):
                local_ch = np.shape(l)
                pad_shape = [(0, a) for a in (max_ch - local_ch)]
                l_padded = np.pad(l, pad_shape, constant_values=0.0)
                ones_of_shape = np.full(local_ch, num_examples[i])
                
                if label_split != None:
                    
                    temp_l_padded = np.zeros(l_padded.shape)
                    temp_l_padded[label_split[i]] = l_padded[label_split[i]]
                    l_padded = temp_l_padded

                    temp_this_layer_count = np.zeros(ones_of_shape.shape)
                    temp_this_layer_count[label_split[i]] = ones_of_shape[label_split[i]]
                    ones_of_shape = temp_this_layer_count

                ones_pad = np.pad(ones_of_shape, pad_shape, constant_values=0.0)
                count_layer = np.add(count_layer, ones_pad)
                layer_agg = np.add(layer_agg, l_padded)
            if np.any(count_layer == 0.0):
                print(count_layer)
                count_layer = np.where(count_layer == 0, 1, count_layer)
                # raise ValueError("Diving with 0")
            layer_agg = layer_agg / count_layer
            return layer_agg

        self.prev_utility = [(cp.cid, fit_res.metrics['statistical_utility']) for cp, fit_res in results]
        # Create a list of weights, each multiplied by the related number of examples
        weighted_weights = [
            [layer * fit_res.num_examples for layer in parameters_to_ndarrays(fit_res.parameters)] for _ , fit_res in results
        ]

        global_values = []
        for v in self.model.state_dict().values():
            global_values.append(copy.deepcopy(v))

        num_layers = len(weighted_weights[0])
        
        num_examples = [fit_res.num_examples for _, fit_res in results]
        # to calculate missing labels
        label_split = [fit_res.metrics['label_split'].type(torch.int) for _, fit_res in results]
        flat_label_split = torch.cat([t.view(-1) for t in label_split])
        unique_labels = torch.unique(flat_label_split)
        all_labels = torch.arange(10)
        missing_labels = torch.tensor(list(set(all_labels.tolist()) - set(unique_labels.tolist())))
        missing_labels = missing_labels.type(torch.int)
        print(f'missing labels = {missing_labels}, type of missing lables = {type(missing_labels)}')


        agg_layers = []
        for i, l in enumerate(zip(*weighted_weights), start=1):
            if(i >= num_layers - 1): 
                agg_layers.append(aggregate_layer(l, num_examples, label_split))
            else:
                agg_layers.append(aggregate_layer(l, num_examples))
        
        # keep the rest of global parameters as it is
        
        for i , layer in enumerate(agg_layers):
            layer = torch.from_numpy(layer).type(torch.float)
            
            if (i >= num_layers - 1 and missing_labels.size > 0):
                layer[missing_labels] = global_values[i][missing_labels]

            if layer.dim() == 0:
                global_values[i] = layer
            else:
                layer_shape = layer.shape
                slices = [slice(0, dim) for dim in layer_shape]
                global_values[i][slices] = layer
        
        new_state_dict = {}
        for i , k in enumerate(self.model.state_dict().keys()):
            new_state_dict[k] = global_values[i]
        self.model.load_state_dict(new_state_dict, strict=True)
        
>>>>>>> 3a1e4737

            num_layers = len(weighted_weights[0])
            
            num_examples = [fit_res.num_examples for _, fit_res in results]
            # to calculate missing labels
            label_split = [fit_res.metrics['label_split'].type(torch.int) for _, fit_res in results]
            flat_label_split = torch.cat([t.view(-1) for t in label_split])
            unique_labels = torch.unique(flat_label_split)
            all_labels = torch.arange(10)
            missing_labels = torch.tensor(list(set(all_labels.tolist()) - set(unique_labels.tolist())))
            missing_labels = missing_labels.type(torch.int)
            print(f'missing labels = {missing_labels}, type of missing lables = {type(missing_labels)}')


            agg_layers = []
            for i, l in enumerate(zip(*weighted_weights), start=1):
                if(i >= num_layers - 1): 
                    agg_layers.append(aggregate_layer(l, num_examples, label_split))
                else:
                    agg_layers.append(aggregate_layer(l, num_examples))
            
            # keep the rest of global parameters as it is
            
            for i , layer in enumerate(agg_layers):
                layer = torch.from_numpy(layer).type(torch.float)
                
                if (i >= num_layers - 1 and missing_labels.numel() > 0):
                    layer[missing_labels] = global_values[i][missing_labels]

                if layer.dim() == 0:
                    global_values[i] = layer
                else:
                    layer_shape = layer.shape
                    slices = [slice(0, dim) for dim in layer_shape]
                    global_values[i][slices] = layer
            
            new_state_dict = {}
            for i , k in enumerate(self.model.state_dict().keys()):
                new_state_dict[k] = global_values[i]
            self.model.load_state_dict(new_state_dict, strict=True)
            

<<<<<<< HEAD
            for i in range(len(global_values)):
                global_values[i] = global_values[i].numpy()

            return ndarrays_to_parameters(global_values) , {}
=======
        return ndarrays_to_parameters(global_values) , {}
>>>>>>> 3a1e4737

    def aggregate_evaluate(
        self,
        server_round: int,
        results: List[Tuple[ClientProxy, EvaluateRes]],
        failures: List[Union[Tuple[ClientProxy, EvaluateRes], BaseException]],
    ) -> Tuple[Optional[float], Dict[str, Scalar]]:
        """Aggregate evaluation losses using weighted average."""
        if not results:
            return None, {}
        # Do not aggregate if there are failures and failures are not accepted
        if not self.accept_failures and failures:
            return None, {}

        # Aggregate loss
        loss_aggregated = weighted_loss_avg(
            [
                (evaluate_res.num_examples, evaluate_res.loss)
                for _, evaluate_res in results
            ]
        )

        # Aggregate custom metrics if aggregation fn was provided
        metrics_aggregated = {}
        if self.evaluate_metrics_aggregation_fn:
            eval_metrics = [(res.num_examples, res.metrics) for _, res in results]
            metrics_aggregated = self.evaluate_metrics_aggregation_fn(eval_metrics)
        elif server_round == 1:  # Only log this warning once
            log(WARNING, "No evaluate_metrics_aggregation_fn provided")

        return loss_aggregated, metrics_aggregated<|MERGE_RESOLUTION|>--- conflicted
+++ resolved
@@ -231,59 +231,6 @@
         return [(client, evaluate_ins) for client in clients]
 
     def aggregate_fit(
-<<<<<<< HEAD
-            self,
-            server_round: int,
-            results: List[Tuple[ClientProxy, FitRes]],
-            failures: List[Union[Tuple[ClientProxy, FitRes], BaseException]],
-        ) -> Tuple[Optional[Parameters], Dict[str, Scalar]]:
-            """Aggregate fit results using weighted average."""
-            print(f'In Aggregate Tiger Nageswara rao and number of client proxys = {len(results)}')
-
-            def aggregate_layer(layer_updates, num_examples, label_split = None):
-                
-                if all(l.shape == () for l in layer_updates):
-                    return np.array(float(np.sum(layer_updates)) / np.sum(num_examples))
-                
-                max_ch = np.max([np.shape(l) for l in layer_updates], axis=0)
-                layer_agg = np.zeros(max_ch)
-                count_layer = np.zeros(max_ch)  # to average by num of models that size
-                for i, l in enumerate(layer_updates):
-                    local_ch = np.shape(l)
-                    pad_shape = [(0, a) for a in (max_ch - local_ch)]
-                    l_padded = np.pad(l, pad_shape, constant_values=0.0)
-                    ones_of_shape = np.full(local_ch, num_examples[i])
-                    
-                    if label_split != None:
-                        
-                        temp_l_padded = np.zeros(l_padded.shape)
-                        temp_l_padded[label_split[i]] = l_padded[label_split[i]]
-                        l_padded = temp_l_padded
-
-                        temp_this_layer_count = np.zeros(ones_of_shape.shape)
-                        temp_this_layer_count[label_split[i]] = ones_of_shape[label_split[i]]
-                        ones_of_shape = temp_this_layer_count
-
-                    ones_pad = np.pad(ones_of_shape, pad_shape, constant_values=0.0)
-                    count_layer = np.add(count_layer, ones_pad)
-                    layer_agg = np.add(layer_agg, l_padded)
-                if np.any(count_layer == 0.0):
-                    print(count_layer)
-                    count_layer = np.where(count_layer == 0, 1, count_layer)
-                    # raise ValueError("Diving with 0")
-                layer_agg = layer_agg / count_layer
-                return layer_agg
-
-            self.prev_utility = [(cp.cid, fit_res.metrics['statistical_utility']) for cp, fit_res in results]
-            # Create a list of weights, each multiplied by the related number of examples
-            weighted_weights = [
-                [layer * fit_res.num_examples for layer in parameters_to_ndarrays(fit_res.parameters)] for _ , fit_res in results
-            ]
-
-            global_values = []
-            for v in self.model.state_dict().values():
-                global_values.append(copy.deepcopy(v))
-=======
         self,
         server_round: int,
         results: List[Tuple[ClientProxy, FitRes]],
@@ -376,57 +323,11 @@
             new_state_dict[k] = global_values[i]
         self.model.load_state_dict(new_state_dict, strict=True)
         
->>>>>>> 3a1e4737
-
-            num_layers = len(weighted_weights[0])
-            
-            num_examples = [fit_res.num_examples for _, fit_res in results]
-            # to calculate missing labels
-            label_split = [fit_res.metrics['label_split'].type(torch.int) for _, fit_res in results]
-            flat_label_split = torch.cat([t.view(-1) for t in label_split])
-            unique_labels = torch.unique(flat_label_split)
-            all_labels = torch.arange(10)
-            missing_labels = torch.tensor(list(set(all_labels.tolist()) - set(unique_labels.tolist())))
-            missing_labels = missing_labels.type(torch.int)
-            print(f'missing labels = {missing_labels}, type of missing lables = {type(missing_labels)}')
-
-
-            agg_layers = []
-            for i, l in enumerate(zip(*weighted_weights), start=1):
-                if(i >= num_layers - 1): 
-                    agg_layers.append(aggregate_layer(l, num_examples, label_split))
-                else:
-                    agg_layers.append(aggregate_layer(l, num_examples))
-            
-            # keep the rest of global parameters as it is
-            
-            for i , layer in enumerate(agg_layers):
-                layer = torch.from_numpy(layer).type(torch.float)
-                
-                if (i >= num_layers - 1 and missing_labels.numel() > 0):
-                    layer[missing_labels] = global_values[i][missing_labels]
-
-                if layer.dim() == 0:
-                    global_values[i] = layer
-                else:
-                    layer_shape = layer.shape
-                    slices = [slice(0, dim) for dim in layer_shape]
-                    global_values[i][slices] = layer
-            
-            new_state_dict = {}
-            for i , k in enumerate(self.model.state_dict().keys()):
-                new_state_dict[k] = global_values[i]
-            self.model.load_state_dict(new_state_dict, strict=True)
-            
-
-<<<<<<< HEAD
-            for i in range(len(global_values)):
-                global_values[i] = global_values[i].numpy()
-
-            return ndarrays_to_parameters(global_values) , {}
-=======
+
+        for i in range(len(global_values)):
+            global_values[i] = global_values[i].numpy()
+
         return ndarrays_to_parameters(global_values) , {}
->>>>>>> 3a1e4737
 
     def aggregate_evaluate(
         self,
